--- conflicted
+++ resolved
@@ -1,13 +1,9 @@
 """Loads Pages, Announcements, Assignments and Files from a Canvas Course site."""
 import json
-<<<<<<< HEAD
 import logging
 import os
 import tempfile
 from datetime import date, datetime
-=======
-import os
->>>>>>> 02d6ae55
 from io import BytesIO
 from typing import Any, List, Literal
 
